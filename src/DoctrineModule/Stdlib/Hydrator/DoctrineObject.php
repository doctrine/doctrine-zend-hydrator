--- conflicted
+++ resolved
@@ -154,7 +154,7 @@
                 }
 
                 $strategy->setCollectionName($association)
-                         ->setClassMetadata($this->metadata);
+                    ->setClassMetadata($this->metadata);
             }
         }
     }
@@ -183,17 +183,10 @@
             $getter = 'get' . ucfirst($fieldName);
             $isser  = 'is' . ucfirst($fieldName);
 
-<<<<<<< HEAD
-            if (isset($methods[$getter])) {
-                $data[$fieldName] = $this->extractValue($fieldName, $object->$getter());
-            } elseif (isset($methods[$isser])) {
-                $data[$fieldName] = $this->extractValue($fieldName, $object->$isser());
-=======
             if (in_array($getter, $methods)) {
                 $data[$fieldName] = $this->extractValue($fieldName, $object->$getter(), $object);
             } elseif (in_array($isser, $methods)) {
                 $data[$fieldName] = $this->extractValue($fieldName, $object->$isser(), $object);
->>>>>>> 82a79aaf
             }
 
             // Unknown fields are ignored
